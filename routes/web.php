<?php

use App\Http\Controllers\ProfileController;
use Illuminate\Foundation\Application;
use Illuminate\Support\Facades\Route;
use Inertia\Inertia;
use App\Http\Controllers\PasswordResetLinkController;
use App\Models\Status;
use App\Http\Controllers\StatusController;
use App\Http\Controllers\UnitController;
use App\Http\Controllers\ProductCategoryController;
use App\Http\Controllers\QuotationController;
use App\Http\Controllers\RFQController;

// Redirect root to login
Route::get('/', function () {
    return redirect()->route('login');
});

// Dashboard Routes (Protected by Auth & Email Verification)
Route::middleware(['auth', 'verified'])->group(function () {
    Route::get('/dashboard', function () { 
        return Inertia::render('Dashboard'); 
    })->name('dashboard');

    Route::get('/my-requests', function () { 
        return Inertia::render('Dashboard', ['page' => 'Requests/RequestIndex']); 
    })->name('requests.index');
    Route::get('/my-requests/create', function () { 
        return Inertia::render('Dashboard', ['page' => 'Requests/MakeRequest']); 
    })->name('requests.create');
    Route::get('/my-requests/{id}/edit', function ($id) { 
        return Inertia::render('Dashboard', ['page' => 'Requests/MakeRequest', 'requestId' => $id]); 
    })->name('requests.edit');

    Route::get('/warehouse', function () { 
        return Inertia::render('Dashboard/Warehouse/Warehouse'); 
    })->name('warehouse.index');

    Route::get('/rfq', [RFQController::class, 'index'])->name('rfq.index');
    Route::get('/rfq/create', [RFQController::class, 'create'])->name('rfq.create');
    Route::post('/rfq', [RFQController::class, 'store'])->name('rfq.store');
    Route::get('/rfq/{quotation}', [RFQController::class, 'show'])->name('rfq.show');
    Route::get('/rfq/{quotation}/pdf', [RFQController::class, 'generatePDF'])->name('rfq.pdf');

    Route::get('/statuses', [StatusController::class, 'index'])->name('statuses.index');
    Route::get('/status', function () { 
        return Inertia::render('Dashboard', ['page' => 'Status/StatusIndex']); 
    })->name('status.index');
    Route::get('/status/create', function () { 
        return Inertia::render('Dashboard', ['page' => 'Status/CreateStatus']); 
    })->name('status.create');
    Route::get('/status/{id}/edit', function ($id) { 
        return Inertia::render('Dashboard', ['page' => 'Status/CreateStatus', 'statusId' => $id]); 
    })->name('status.edit');

    Route::get('/units', [UnitController::class, 'index'])->name('units.index');
    Route::get('/units', function () { 
        return Inertia::render('Dashboard', ['page' => 'Units/UnitIndex']); 
    })->name('unit.index');
    Route::get('/units/create', function () { 
        return Inertia::render('Dashboard', ['page' => 'Units/CreateUnit']); 
    })->name('unit.create');
    Route::get('/units/{id}/edit', function ($id) { 
        return Inertia::render('Dashboard', ['page' => 'Units/CreateUnit', 'unitId' => $id]); 
    })->name('units.edit');

    Route::get('/product-categories', [ProductCategoryController::class, 'index'])->name('category.index');
    Route::get('/category', function () { 
        return Inertia::render('Dashboard', ['page' => 'Category/CategoryIndex']); 
    })->name('category.index');
    Route::get('/category/create', function () { 
        return Inertia::render('Dashboard', ['page' => 'Category/CreateCategory']); 
    })->name('category.create');
    Route::get('/category/{id}/edit', function ($id) { 
        return Inertia::render('Dashboard', ['page' => 'Category/CreateCategory', 'categoryId' => $id]); 
    })->name('category.edit');

    Route::get('/items', function () { 
        return Inertia::render('Dashboard', ['page' => 'Products/ProductIndex']); 
    })->name('product.index');
    Route::get('/items/create', function () { 
        return Inertia::render('Dashboard', ['page' => 'Products/CreateProduct']); 
    })->name('product.create');
    Route::get('/items/{id}/edit', function ($id) { 
        return Inertia::render('Dashboard', ['page' => 'Products/CreateProduct', 'productId' => $id]); 
    })->name('product.edit');

    Route::get('/warehouse-management', function () { 
        return Inertia::render('Dashboard', ['page' => 'WarehouseManagement/WarehouseIndex']); 
    })->name('warehouse.index');
    Route::get('/warehouse-management/create', function () { 
        return Inertia::render('Dashboard', ['page' => 'WarehouseManagement/CreateWarehouse']); 
    })->name('warehouse.create');
    Route::get('/warehouse-management/{id}/edit', function ($id) { 
        return Inertia::render('Dashboard', ['page' => 'WarehouseManagement/CreateWarehouse', 'warehouseId' => $id]); 
    })->name('warehouse.edit');

    Route::get('/quotations', function () { 
        return Inertia::render('Dashboard/Quotations/Quotation'); 
    })->name('dashboard.quotations.index');
    
    Route::get('/quotations/create', function () { 
        return Inertia::render('Dashboard/Quotations/AddQuotationForm'); 
    })->name('dashboard.quotations.create');

    Route::get('/rfq', function () { 
        return Inertia::render('Dashboard/Quotations/RFQ'); 
    })->name('rfq');
    
    // RFQ Routes
    Route::get('/dashboard/quotations', [RFQController::class, 'index'])->name('dashboard.quotations.index');
    Route::get('/dashboard/quotations/create', [RFQController::class, 'create'])->name('dashboard.quotations.create');
    Route::post('/dashboard/quotations', [RFQController::class, 'store'])->name('dashboard.quotations.store');
    Route::get('/dashboard/quotations/{quotation}', [RFQController::class, 'show'])->name('dashboard.quotations.show');
    Route::get('/dashboard/quotations/{quotation}/edit', [RFQController::class, 'edit'])->name('dashboard.quotations.edit');
    Route::put('/dashboard/quotations/{quotation}', [RFQController::class, 'update'])->name('dashboard.quotations.update');
    Route::delete('/dashboard/quotations/{quotation}', [RFQController::class, 'destroy'])->name('dashboard.quotations.destroy');
    Route::get('/quotations/{id}/pdf', [QuotationController::class, 'downloadPDF'])->name('quotations.pdf');
<<<<<<< HEAD

    Route::get('/company-profile', function () { 
        return Inertia::render('Dashboard', ['page' => 'CompanyProfile/CompanyProfile']); 
    })->name('company.create');

    Route::get('/process-flow', function () { 
        return Inertia::render('Dashboard', ['page' => 'ProcessFlow/ProcessFlowTable']); 
    })->name('process.index');
});
=======
>>>>>>> 37db7631

    // Profile routes
    Route::get('/profile', [ProfileController::class, 'edit'])->name('profile.edit');
    Route::patch('/profile', [ProfileController::class, 'update'])->name('profile.update');
    Route::delete('/profile', [ProfileController::class, 'destroy'])->name('profile.destroy');
});

// Forgot Password Route (Guest Only)
Route::middleware('guest')->group(function () {
    Route::get('/forgot-password', function () { 
        return Inertia::render('Auth/ForgotPassword');
    })->name('password.request');

    Route::post('forgot-password', [PasswordResetLinkController::class, 'store'])->name('password.email');
});

// Language Switch Route
Route::get('language/{locale}', function ($locale) {
    app()->setLocale($locale);
    session()->put('locale', $locale);
    return redirect()->back();
})->name('language.switch');

require __DIR__.'/auth.php';<|MERGE_RESOLUTION|>--- conflicted
+++ resolved
@@ -117,7 +117,6 @@
     Route::put('/dashboard/quotations/{quotation}', [RFQController::class, 'update'])->name('dashboard.quotations.update');
     Route::delete('/dashboard/quotations/{quotation}', [RFQController::class, 'destroy'])->name('dashboard.quotations.destroy');
     Route::get('/quotations/{id}/pdf', [QuotationController::class, 'downloadPDF'])->name('quotations.pdf');
-<<<<<<< HEAD
 
     Route::get('/company-profile', function () { 
         return Inertia::render('Dashboard', ['page' => 'CompanyProfile/CompanyProfile']); 
@@ -126,9 +125,6 @@
     Route::get('/process-flow', function () { 
         return Inertia::render('Dashboard', ['page' => 'ProcessFlow/ProcessFlowTable']); 
     })->name('process.index');
-});
-=======
->>>>>>> 37db7631
 
     // Profile routes
     Route::get('/profile', [ProfileController::class, 'edit'])->name('profile.edit');
