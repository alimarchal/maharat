<?php

use App\Http\Controllers\ProfileController;
use Illuminate\Foundation\Application;
use Illuminate\Support\Facades\Route;
use App\Http\Controllers\AuthController;
use Inertia\Inertia;
use App\Http\Controllers\PasswordResetLinkController;

// Home Route
Route::get('/', function () {
    return Inertia::render('Welcome', [
        'messages' => [
            'welcome' => __('messages.welcome')
        ],
        'canLogin' => Route::has('login'),
        'canRegister' => Route::has('register'),
        'laravelVersion' => Application::VERSION,
        'phpVersion' => PHP_VERSION,
    ]);
});

<<<<<<< HEAD
// Dashboard Route (Protected by Auth & Email Verification)
=======
Route::middleware(['auth:sanctum'])->group(function () {
    Route::get('/dashboard', function () {
        return Inertia::render('Dashboard');
    })->name('dashboard');

    Route::get('/my-requests', function () {
        return Inertia::render('Dashboard', ['page' => 'Requests/RequestIndex']);
    })->name('requests.index');

    Route::get('/new-request', function () {
        return Inertia::render('Dashboard', ['page' => 'Requests/MakeRequest']);
    })->name('requests.create');
});

// Login Route
Route::post('/login', [AuthController::class, 'login'])->name('login');

// Logout Route
Route::post('/logout', [AuthController::class, 'logout'])->name('logout');

// Register Route
Route::post('/register', [AuthController::class, 'register'])->name('register');

// Dashboard Route (Protected)
>>>>>>> 6441e8df
Route::middleware(['auth', 'verified'])->group(function () {
    Route::get('/dashboard', function () {
        return Inertia::render('Dashboard');
    })->name('dashboard');
});

// Profile Routes (Only for Authenticated Users)
Route::middleware('auth')->group(function () {
    Route::get('/profile', [ProfileController::class, 'edit'])->name('profile.edit');
    Route::patch('/profile', [ProfileController::class, 'update'])->name('profile.update');
    Route::delete('/profile', [ProfileController::class, 'destroy'])->name('profile.destroy');
});

// Forgot Password Route (Guest Only)
Route::middleware('guest')->group(function () {
    Route::get('/forgot-password', function () {
        return Inertia::render('Auth/ForgotPassword');
    })->name('password.request');
    
    Route::post('forgot-password', [PasswordResetLinkController::class, 'store'])->name('password.email');
});

// Language Switch Route
Route::get('language/{locale}', function ($locale) {
    app()->setLocale($locale);
    session()->put('locale', $locale);
    return redirect()->back();
})->name('language.switch');

require __DIR__.'/auth.php';
<|MERGE_RESOLUTION|>--- conflicted
+++ resolved
@@ -20,9 +20,7 @@
     ]);
 });
 
-<<<<<<< HEAD
 // Dashboard Route (Protected by Auth & Email Verification)
-=======
 Route::middleware(['auth:sanctum'])->group(function () {
     Route::get('/dashboard', function () {
         return Inertia::render('Dashboard');
@@ -47,7 +45,6 @@
 Route::post('/register', [AuthController::class, 'register'])->name('register');
 
 // Dashboard Route (Protected)
->>>>>>> 6441e8df
 Route::middleware(['auth', 'verified'])->group(function () {
     Route::get('/dashboard', function () {
         return Inertia::render('Dashboard');
