--- conflicted
+++ resolved
@@ -118,8 +118,6 @@
     Route::delete('/dashboard/quotations/{quotation}', [RFQController::class, 'destroy'])->name('dashboard.quotations.destroy');
     Route::get('/quotations/{id}/pdf', [QuotationController::class, 'downloadPDF'])->name('quotations.pdf');
 
-<<<<<<< HEAD
-=======
     Route::get('/company-profile', function () { 
         return Inertia::render('Dashboard', ['page' => 'CompanyProfile/CompanyProfile']); 
     })->name('company.create');
@@ -131,7 +129,6 @@
         return Inertia::render('Dashboard', ['page' => 'ProcessFlow/CreateProcessFlow']); 
     })->name('process.create');
 
->>>>>>> 4da70282
     // Profile routes
     Route::get('/profile', [ProfileController::class, 'edit'])->name('profile.edit');
     Route::patch('/profile', [ProfileController::class, 'update'])->name('profile.update');
