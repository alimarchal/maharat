--- conflicted
+++ resolved
@@ -128,15 +128,12 @@
 
     Route::get('/external-invoices', function () { return Inertia::render('Dashboard/Invoices/Invoices'); })->name('invoices');
 
-<<<<<<< HEAD
     Route::get('/chart', function () { 
         return Inertia::render('Dashboard/OrganizationalChart/Chart'); 
     })->name('chart');
-=======
     Route::get('/users', function () { return Inertia::render('Dashboard/Users/Users'); })->name('users');
 
-    Route::get('/chart', function () { return Inertia::render('Dashboard/OrganizationalChart/Chart'); })->name('chart');
->>>>>>> c2801bd4
+    //Route::get('/chart', function () { return Inertia::render('Dashboard/OrganizationalChart/Chart'); })->name('chart');
 
     Route::get('/rfq-status', function () { return Inertia::render('Dashboard/RFQ/RFQStatus'); })->name('rfq-status');
 
