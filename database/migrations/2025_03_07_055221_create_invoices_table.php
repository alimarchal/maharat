<?php

use Illuminate\Database\Migrations\Migration;
use Illuminate\Database\Schema\Blueprint;
use Illuminate\Support\Facades\Schema;

return new class extends Migration
{
    /**
     * Run the migrations.
     */
    public function up(): void
    {
        Schema::create('invoices', function (Blueprint $table) {
            $table->id();
            $table->string('invoice_number')->unique()->comment('Maharat Invoice Table');
            $table->foreignId('client_id')->nullable()->constrained('customers')->onDelete('cascade');
            $table->foreignId('company_id')->constrained('companies')->onDelete('cascade'); 
            $table->enum('status', ['Draft', 'Pending', 'Paid', 'Overdue', 'Cancelled'])->default('Draft');
            $table->string('payment_method')->nullable();
            $table->string('representative')->nullable();
            $table->string('representative_email')->nullable();
            $table->date('issue_date');
            $table->date('due_date')->nullable();
            $table->integer('discounted_days')->nullable();
            $table->decimal('vat_rate', 15, 2)->default(0);
            $table->decimal('subtotal', 15, 2)->default(0);
            $table->decimal('tax_amount', 15, 2)->default(0);
            $table->decimal('discount_amount', 15, 2)->default(0);
            $table->decimal('total_amount', 15, 2)->default(0);
            $table->string('currency', 3)->default('SAR');
            $table->text('notes')->nullable();
            $table->foreignId('account_code_id')->default(4)->constrained('account_codes', 'id');
            $table->softDeletes();
<<<<<<< HEAD
        });        
=======
            $table->userTracking();
            $table->timestamps();

        });
>>>>>>> 0070a7cc
    }

    /**
     * Reverse the migrations.
     */
    public function down(): void
    {
        Schema::dropIfExists('invoices');
    }
};<|MERGE_RESOLUTION|>--- conflicted
+++ resolved
@@ -32,14 +32,10 @@
             $table->text('notes')->nullable();
             $table->foreignId('account_code_id')->default(4)->constrained('account_codes', 'id');
             $table->softDeletes();
-<<<<<<< HEAD
-        });        
-=======
             $table->userTracking();
             $table->timestamps();
 
         });
->>>>>>> 0070a7cc
     }
 
     /**
