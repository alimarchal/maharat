import React from "react";
import { Head, router } from "@inertiajs/react";
import AuthenticatedLayout from "@/Layouts/AuthenticatedLayout";
import RequestIndex from "./Dashboard/Requests/RequestIndex";
import MakeRequest from "./Dashboard/Requests/MakeRequest";
import MainDashboard from "./Dashboard/MainDashboard";
import { FontAwesomeIcon } from "@fortawesome/react-fontawesome";
import { faChevronRight, faArrowLeft } from "@fortawesome/free-solid-svg-icons";
import StatusIndex from "./Dashboard/Status/StatusIndex";
import CreateStatus from "./Dashboard/Status/CreateStatus";
import UnitIndex from "./Dashboard/Units/UnitIndex";
import CreateUnit from "./Dashboard/Units/CreateUnit";
import CategoryIndex from "./Dashboard/Warehouse/Category/CategoryIndex";
import CreateCategory from "./Dashboard/Warehouse/Category/CreateCategory";
import ProductIndex from "./Dashboard/Warehouse/Products/ProductIndex";
import CreateProduct from "./Dashboard/Warehouse/Products/CreateProduct";
import WarehouseIndex from "./Dashboard/WarehouseManagement/WarehouseIndex";
import CreateWarehouse from "./Dashboard/WarehouseManagement/CreateWarehouse";
import CompanyProfile from "./CompanyProfile/CompanyProfile";
<<<<<<< HEAD
import ProcessFlow from "./Dashboard/ProcessFlow/ProcessFlow";
import CreateProcessFlow from "./Dashboard/ProcessFlow/CreateProcessFlow";
import RolesPermissions from "./Dashboard/RolePermission/RolesPermissions";
import Notification from "./Dashboard/NotificationSettings/Notification";
=======
import ProcessFlow from "./Dashboard/Configuration/ProcessFlow/ProcessFlow";
import CreateProcessFlow from "./Dashboard/Configuration/ProcessFlow/CreateProcessFlow";
import RolesPermissions from "./Dashboard/Configuration/RolePermission/RolesPermissions";
import Notification from "./Dashboard/Configuration/NotificationSettings/Notification";
>>>>>>> aa981d95
import TasksTable from "./Dashboard/MyTasks/Tasks/TasksTable";
import ReviewTask from "./Dashboard/MyTasks/Tasks/ReviewTask";
import PaymentOrderTable from "./Dashboard/Finance/PaymentOrder/PaymentOrderTable";
import CostCenterTable from "./Dashboard/BudgetAndAccounts/CostCenter/CostCenterTable";
<<<<<<< HEAD
import LedgersTable from "./Dashboard/Finance/Ledgers/LedgersTable";
=======
>>>>>>> aa981d95
import CreatePaymentOrdersTable from "./Dashboard/Finance/PaymentOrder/CreatePaymentOrdersTable";
import CreatePaymentOrder from "./Dashboard/Finance/PaymentOrder/CreatePaymentOrder";
import ReceivableTable from "./Dashboard/Finance/AccountReceivables/ReceivableTable";
import CreateReceivable from "./Dashboard/Finance/AccountReceivables/CreateReceivable";
import ViewReceivable from "./Dashboard/Finance/AccountReceivables/ViewReceivable";
import PayablesTable from "./Dashboard/Finance/AccountPayables/PayablesTable";
import ViewPayable from "./Dashboard/Finance/AccountPayables/ViewPayable";
import IncomeStatementTable from "./Dashboard/BudgetAndAccounts/IncomeStatement/IncomeStatementTable";
import ViewIncomeStatement from "./Dashboard/BudgetAndAccounts/IncomeStatement/ViewIncomeStatement";
import BudgetTable from "./Dashboard/BudgetAndAccounts/Budget/BudgetTable";
import ViewBudget from "./Dashboard/BudgetAndAccounts/Budget/ViewBudget";
import ViewBalanceSheet from "./Dashboard/BudgetAndAccounts/BalanceSheet/ViewBalanceSheet";
import BudgetRequestForm from "./Dashboard/BudgetAndAccounts/Budget/BudgetRequestForm";
import MaharatInvoicesTable from "./Dashboard/Finance/MaharatInvoices/MaharatInvoicesTable";
import ApproveBudgetForm from "./Dashboard/MyTasks/ApproveBudgetRequest/ApproveBudgetForm";
import SubCostCenterTable from "./Dashboard/BudgetAndAccounts/SubCostCenter/SubCostCenterTable";
import CreateMaharatInvoice from "./Dashboard/Finance/MaharatInvoices/CreateMaharatInvoice";
import ReceivedMRsTable from "./Dashboard/Warehouse/ReceivedMaterialRequest/ReceivedMRsTable";
<<<<<<< HEAD
=======
import Users from "./Dashboard/Configuration/Users/Users";
import AccountsTable from "./Dashboard/Finance/Accounts/AccountsTable";
import Chart from "./Dashboard/Configuration/OrganizationalChart/Chart";
>>>>>>> aa981d95

export default function Dashboard({ auth, page }) {
    const renderComponent = () => {
        if (page === "Requests/RequestIndex") return <RequestIndex />;
        if (page === "Requests/MakeRequest") return <MakeRequest />;
        if (page === "Status/StatusIndex") return <StatusIndex />;
        if (page === "Status/CreateStatus") return <CreateStatus />;
        if (page === "Units/UnitIndex") return <UnitIndex />;
        if (page === "Units/CreateUnit") return <CreateUnit />;
<<<<<<< HEAD
        if (page === "Warehouse/Category/CategoryIndex") return <CategoryIndex />;
        if (page === "Warehouse/Category/CreateCategory") return <CreateCategory />;
        if (page === "Warehouse/Products/ProductIndex") return <ProductIndex />;
        if (page === "Warehouse/Products/CreateProduct") return <CreateProduct />;
=======
        if (page === "Warehouse/Category/CategoryIndex")
            return <CategoryIndex />;
        if (page === "Warehouse/Category/CreateCategory")
            return <CreateCategory />;
        if (page === "Warehouse/Products/ProductIndex") return <ProductIndex />;
        if (page === "Warehouse/Products/CreateProduct")
            return <CreateProduct />;
>>>>>>> aa981d95
        if (page === "WarehouseManagement/WarehouseIndex")
            return <WarehouseIndex />;
        if (page === "WarehouseManagement/CreateWarehouse")
            return <CreateWarehouse />;
        if (page === "CompanyProfile/CompanyProfile") return <CompanyProfile />;
<<<<<<< HEAD
        if (page === "ProcessFlow/ProcessFlow") return <ProcessFlow />;
        if (page === "ProcessFlow/CreateProcessFlow")
            return <CreateProcessFlow />;
        if (page === "RolePermission/RolesPermissions")
            return <RolesPermissions />;
        if (page === "NotificationSettings/Notification")
=======
        if (page === "Configuration/ProcessFlow/ProcessFlow")
            return <ProcessFlow />;
        if (page === "Configuration/ProcessFlow/CreateProcessFlow")
            return <CreateProcessFlow />;
        if (page === "Configuration/RolePermission/RolesPermissions")
            return <RolesPermissions />;
        if (page === "Configuration/NotificationSettings/Notification")
>>>>>>> aa981d95
            return <Notification />;
        if (page === "MyTasks/Tasks/TasksTable") return <TasksTable />;
        if (page === "MyTasks/Tasks/ReviewTask") return <ReviewTask />;
        if (page === "MyTasks/ApproveBudgetRequest/ApproveBudgetForm")
            return <ApproveBudgetForm />;
        if (page === "Finance/MaharatInvoices/MaharatInvoicesTable")
            return <MaharatInvoicesTable />;
        if (page === "Finance/MaharatInvoices/CreateMaharatInvoice")
            return <CreateMaharatInvoice />;
<<<<<<< HEAD
        if (page === "Finance/Ledgers/LedgersTable") return <LedgersTable />;
=======
        if (page === "Finance/Accounts/AccountsTable") return <AccountsTable />;
>>>>>>> aa981d95
        if (page === "Finance/PaymentOrder/PaymentOrderTable")
            return <PaymentOrderTable />;
        if (page === "Finance/PaymentOrder/CreatePaymentOrderTable")
            return <CreatePaymentOrdersTable />;
        if (page === "Finance/PaymentOrder/CreatePaymentOrder")
            return <CreatePaymentOrder />;
        if (page === "AccountReceivables/ReceivableTable")
            return <ReceivableTable />;
        if (page === "AccountReceivables/CreateReceivable")
            return <CreateReceivable />;
        if (page === "AccountReceivables/ViewReceivable")
            return <ViewReceivable />;
        if (page === "AccountPayables/PayablesTable") return <PayablesTable />;
        if (page === "AccountPayables/ViewPayable") return <ViewPayable />;
        if (page === "BudgetAndAccounts/CostCenter/CostCenterTable")
            return <CostCenterTable />;
        if (page === "BudgetAndAccounts/SubCostCenter/SubCostCenterTable")
            return <SubCostCenterTable />;
        if (page === "BudgetAndAccounts/IncomeStatement/IncomeStatementTable")
            return <IncomeStatementTable />;
        if (page === "BudgetAndAccounts/IncomeStatement/ViewIncomeStatement")
            return <ViewIncomeStatement />;
        if (page === "BudgetAndAccounts/BalanceSheet/ViewBalanceSheet")
            return <ViewBalanceSheet />;
        if (page === "BudgetAndAccounts/Budget/BudgetTable")
            return <BudgetTable />;
        if (page === "BudgetAndAccounts/Budget/ViewBudget")
            return <ViewBudget />;
        if (page === "BudgetAndAccounts/Budget/BudgetRequestForm")
            return <BudgetRequestForm />;
        if (page === "Warehouse/ReceivedMaterialRequest/ReceivedMRsTable")
            return <ReceivedMRsTable />;
<<<<<<< HEAD
=======
        if (page === "Configuration/Users/Users") return <Users />;
        if (page === "Configuration/OrganizationalChart/Chart")
            return <Chart />;
>>>>>>> aa981d95

        return <MainDashboard roles={auth.user.roles} />;
    };

    const currentPath = window.location.pathname;
    const isDashboard = currentPath === "/dashboard";

    const breadcrumbSegments = currentPath
        .split("/")
        .filter(
            (segment) =>
                segment !== "" && segment !== "dashboard" && isNaN(segment)
        )
        .map((segment, index, array) => {
            const path = `/dashboard/${array.slice(0, index + 1).join("/")}`;
            return {
                label: segment
                    .replace(/-/g, " ")
                    .replace(/\b\w/g, (char) => char.toUpperCase()),
                path,
            };
        });

    return (
        <AuthenticatedLayout>
            <Head
                title={
                    isDashboard
                        ? "Dashboard"
                        : breadcrumbSegments.length > 0
                        ? breadcrumbSegments.map((b) => b.label).join(" > ")
                        : "Dashboard"
                }
            />
            {!isDashboard && (
                <div className="p-6 text-[#7D8086] text-xl">
                    {/* Back Button */}
                    <button
                        onClick={() => window.history.back()}
                        className="flex items-center gap-2 text-[#2C323C] text-2xl font-medium mb-4"
                    >
                        <FontAwesomeIcon
                            icon={faArrowLeft}
                            className="text-2xl"
                        />
                        <span>Back</span>
                    </button>

                    {/* Breadcrumb */}
                    <p className="flex items-center gap-2">
                        <span
                            onClick={() => router.visit("/dashboard")}
                            className="cursor-pointer hover:text-[#009FDC] transition-colors"
                        >
                            Dashboard
                        </span>
                        {breadcrumbSegments.map((segment, index) => {
                            const fullPath =
                                `/` +
                                breadcrumbSegments
                                    .slice(0, index + 1)
                                    .map((s) =>
                                        s.label
                                            .toLowerCase()
                                            .replace(/\s+/g, "-")
                                    )
                                    .join("/");

                            return (
                                <React.Fragment key={index}>
                                    <FontAwesomeIcon
                                        icon={faChevronRight}
                                        className="text-[#7D8086]"
                                    />
                                    <span
                                        onClick={() => router.visit(fullPath)}
                                        className={`cursor-pointer ${
                                            index ===
                                            breadcrumbSegments.length - 1
                                                ? "text-[#009FDC] font-medium"
                                                : "hover:text-[#009FDC] transition-colors"
                                        }`}
                                    >
                                        {segment.label}
                                    </span>
                                </React.Fragment>
                            );
                        })}
                    </p>
                </div>
            )}

            <main className="p-6 flex-1">{renderComponent()}</main>
        </AuthenticatedLayout>
    );
}<|MERGE_RESOLUTION|>--- conflicted
+++ resolved
@@ -17,25 +17,14 @@
 import WarehouseIndex from "./Dashboard/WarehouseManagement/WarehouseIndex";
 import CreateWarehouse from "./Dashboard/WarehouseManagement/CreateWarehouse";
 import CompanyProfile from "./CompanyProfile/CompanyProfile";
-<<<<<<< HEAD
-import ProcessFlow from "./Dashboard/ProcessFlow/ProcessFlow";
-import CreateProcessFlow from "./Dashboard/ProcessFlow/CreateProcessFlow";
-import RolesPermissions from "./Dashboard/RolePermission/RolesPermissions";
-import Notification from "./Dashboard/NotificationSettings/Notification";
-=======
 import ProcessFlow from "./Dashboard/Configuration/ProcessFlow/ProcessFlow";
 import CreateProcessFlow from "./Dashboard/Configuration/ProcessFlow/CreateProcessFlow";
 import RolesPermissions from "./Dashboard/Configuration/RolePermission/RolesPermissions";
 import Notification from "./Dashboard/Configuration/NotificationSettings/Notification";
->>>>>>> aa981d95
 import TasksTable from "./Dashboard/MyTasks/Tasks/TasksTable";
 import ReviewTask from "./Dashboard/MyTasks/Tasks/ReviewTask";
 import PaymentOrderTable from "./Dashboard/Finance/PaymentOrder/PaymentOrderTable";
 import CostCenterTable from "./Dashboard/BudgetAndAccounts/CostCenter/CostCenterTable";
-<<<<<<< HEAD
-import LedgersTable from "./Dashboard/Finance/Ledgers/LedgersTable";
-=======
->>>>>>> aa981d95
 import CreatePaymentOrdersTable from "./Dashboard/Finance/PaymentOrder/CreatePaymentOrdersTable";
 import CreatePaymentOrder from "./Dashboard/Finance/PaymentOrder/CreatePaymentOrder";
 import ReceivableTable from "./Dashboard/Finance/AccountReceivables/ReceivableTable";
@@ -54,12 +43,9 @@
 import SubCostCenterTable from "./Dashboard/BudgetAndAccounts/SubCostCenter/SubCostCenterTable";
 import CreateMaharatInvoice from "./Dashboard/Finance/MaharatInvoices/CreateMaharatInvoice";
 import ReceivedMRsTable from "./Dashboard/Warehouse/ReceivedMaterialRequest/ReceivedMRsTable";
-<<<<<<< HEAD
-=======
 import Users from "./Dashboard/Configuration/Users/Users";
 import AccountsTable from "./Dashboard/Finance/Accounts/AccountsTable";
 import Chart from "./Dashboard/Configuration/OrganizationalChart/Chart";
->>>>>>> aa981d95
 
 export default function Dashboard({ auth, page }) {
     const renderComponent = () => {
@@ -69,12 +55,6 @@
         if (page === "Status/CreateStatus") return <CreateStatus />;
         if (page === "Units/UnitIndex") return <UnitIndex />;
         if (page === "Units/CreateUnit") return <CreateUnit />;
-<<<<<<< HEAD
-        if (page === "Warehouse/Category/CategoryIndex") return <CategoryIndex />;
-        if (page === "Warehouse/Category/CreateCategory") return <CreateCategory />;
-        if (page === "Warehouse/Products/ProductIndex") return <ProductIndex />;
-        if (page === "Warehouse/Products/CreateProduct") return <CreateProduct />;
-=======
         if (page === "Warehouse/Category/CategoryIndex")
             return <CategoryIndex />;
         if (page === "Warehouse/Category/CreateCategory")
@@ -82,20 +62,11 @@
         if (page === "Warehouse/Products/ProductIndex") return <ProductIndex />;
         if (page === "Warehouse/Products/CreateProduct")
             return <CreateProduct />;
->>>>>>> aa981d95
         if (page === "WarehouseManagement/WarehouseIndex")
             return <WarehouseIndex />;
         if (page === "WarehouseManagement/CreateWarehouse")
             return <CreateWarehouse />;
         if (page === "CompanyProfile/CompanyProfile") return <CompanyProfile />;
-<<<<<<< HEAD
-        if (page === "ProcessFlow/ProcessFlow") return <ProcessFlow />;
-        if (page === "ProcessFlow/CreateProcessFlow")
-            return <CreateProcessFlow />;
-        if (page === "RolePermission/RolesPermissions")
-            return <RolesPermissions />;
-        if (page === "NotificationSettings/Notification")
-=======
         if (page === "Configuration/ProcessFlow/ProcessFlow")
             return <ProcessFlow />;
         if (page === "Configuration/ProcessFlow/CreateProcessFlow")
@@ -103,7 +74,6 @@
         if (page === "Configuration/RolePermission/RolesPermissions")
             return <RolesPermissions />;
         if (page === "Configuration/NotificationSettings/Notification")
->>>>>>> aa981d95
             return <Notification />;
         if (page === "MyTasks/Tasks/TasksTable") return <TasksTable />;
         if (page === "MyTasks/Tasks/ReviewTask") return <ReviewTask />;
@@ -113,11 +83,7 @@
             return <MaharatInvoicesTable />;
         if (page === "Finance/MaharatInvoices/CreateMaharatInvoice")
             return <CreateMaharatInvoice />;
-<<<<<<< HEAD
-        if (page === "Finance/Ledgers/LedgersTable") return <LedgersTable />;
-=======
         if (page === "Finance/Accounts/AccountsTable") return <AccountsTable />;
->>>>>>> aa981d95
         if (page === "Finance/PaymentOrder/PaymentOrderTable")
             return <PaymentOrderTable />;
         if (page === "Finance/PaymentOrder/CreatePaymentOrderTable")
@@ -150,12 +116,9 @@
             return <BudgetRequestForm />;
         if (page === "Warehouse/ReceivedMaterialRequest/ReceivedMRsTable")
             return <ReceivedMRsTable />;
-<<<<<<< HEAD
-=======
         if (page === "Configuration/Users/Users") return <Users />;
         if (page === "Configuration/OrganizationalChart/Chart")
             return <Chart />;
->>>>>>> aa981d95
 
         return <MainDashboard roles={auth.user.roles} />;
     };
