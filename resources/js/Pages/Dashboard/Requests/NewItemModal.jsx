--- conflicted
+++ resolved
@@ -49,13 +49,7 @@
             payload.append("user_id", formData.user_id);
             payload.append("name", formData.name);
             payload.append("quantity", formData.quantity);
-<<<<<<< HEAD
             payload.append("photo", formData.image);
-=======
-            if (formData.image) {
-                payload.append("image", formData.image);
-            }
->>>>>>> 37af04e3
             payload.append("description", formData.description);
             payload.append("is_added", formData.is_added ? "1" : "0");
 
