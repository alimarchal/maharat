--- conflicted
+++ resolved
@@ -82,10 +82,6 @@
                 setPaymentTypes(paymentTypes);
                 setUnits(unitsRes.data.data || []);
                 setBrands(brandsRes.data.data || []);
-<<<<<<< HEAD
-
-=======
->>>>>>> 8e58f728
             } catch (error) {
                 console.error("Error fetching data:", error);
             }
