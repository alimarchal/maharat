--- conflicted
+++ resolved
@@ -15,6 +15,7 @@
 use Illuminate\Support\Facades\DB;
 use Spatie\QueryBuilder\QueryBuilder;
 use Spatie\QueryBuilder\AllowedFilter;
+use Illuminate\Http\Request;
 
 class InvoiceController extends Controller
 {
@@ -92,54 +93,33 @@
         return InvoiceResource::collection($invoices);
     }
 
-    public function store(StoreInvoiceRequest $request): JsonResponse
-    {
-        try {
-            DB::beginTransaction();
-
-            $validatedData = $request->validated();
-
-<<<<<<< HEAD
-            // Update numeric fields array to include discount_amount
-            $numericFields = [
-                'total_amount', 
-                'subtotal', 
-                'tax_amount', 
-                'discount_amount', // Added new field
-                'vendor_id', 
-                'client_id'
-            ];
-            
-=======
-            // Ensure numeric fields are properly cast
-            $numericFields = ['total_amount', 'subtotal', 'tax_amount',  'client_id'];
->>>>>>> b059d707
-            foreach ($numericFields as $field) {
-                if (isset($validatedData[$field])) {
-                    $validatedData[$field] = is_string($validatedData[$field])
-                        ? (float) $validatedData[$field]
-                        : $validatedData[$field];
-                }
-            }
-
-            $validatedData['invoice_number'] = $this->generateInvoiceNumber();
-            $invoice = Invoice::create($validatedData);
-
-            DB::commit();
-
-            return response()->json([
-                'message' => 'Invoice created successfully',
-                'data' => new InvoiceResource($invoice->fresh())
-            ], Response::HTTP_CREATED);
-
-        } catch (\Exception $e) {
-            DB::rollBack();
-            \Log::error('Invoice creation error: ' . $e->getMessage());
-
+    public function store(Request $request)
+    {
+        $validated = $request->validate([
+            'invoice_number' => 'required|unique:invoices',
+            'client_id' => 'required|exists:customers,id',
+            'company_id' => 'required|exists:companies,id',
+            'status' => 'required|in:Draft,Pending,Paid,Overdue,Cancelled',
+            'payment_method' => 'nullable|string',
+            'representative' => 'nullable|string',  
+            'issue_date' => 'required|date',
+            'due_date' => 'nullable|date|after_or_equal:issue_date',
+            'vat_rate' => 'required|numeric|min:0', 
+            'subtotal' => 'required|numeric',
+            'tax_amount' => 'nullable|numeric',
+            'discount_amount' => 'nullable|numeric',  
+            'total_amount' => 'required|numeric',
+            'currency' => 'required|string|size:3',
+        ]);
+
+        try {
+            $invoice = Invoice::create($validated);
+            return new InvoiceResource($invoice);
+        } catch (\Exception $e) {
             return response()->json([
                 'message' => 'Failed to create invoice',
                 'error' => $e->getMessage()
-            ], Response::HTTP_INTERNAL_SERVER_ERROR);
+            ], 500);
         }
     }
 
@@ -154,44 +134,36 @@
         ], Response::HTTP_OK);
     }
 
-    public function update(UpdateInvoiceRequest $request, Invoice $invoice): JsonResponse
-    {
-        try {
-            DB::beginTransaction();
-
-            // Get validated data
-            $validatedData = $request->validated();
-
-            // Ensure numeric fields are properly cast
-            $numericFields = ['total_amount', 'subtotal', 'tax_amount', 'client_id'];
-            foreach ($numericFields as $field) {
-                if (isset($validatedData[$field])) {
-                    $validatedData[$field] = is_string($validatedData[$field])
-                        ? (float) $validatedData[$field]
-                        : $validatedData[$field];
-                }
-            }
-
-            // Update invoice
-            $invoice->update($validatedData);
-
-            DB::commit();
-
-            return response()->json([
-                'message' => 'Invoice updated successfully',
-                'data' => new InvoiceResource($invoice->fresh())
-            ], Response::HTTP_OK);
-
-        } catch (\Exception $e) {
-            DB::rollBack();
-            \Log::error('Invoice update error: ' . $e->getMessage());
-
+    public function update(Request $request, Invoice $invoice)
+    {
+        $validated = $request->validate([
+            'client_id' => 'sometimes|exists:customers,id',
+            'company_id' => 'sometimes|exists:companies,id',
+            'status' => 'sometimes|in:Draft,Pending,Paid,Overdue,Cancelled',
+            'payment_method' => 'nullable|string',
+            'representative' => 'nullable|string',  
+            'issue_date' => 'sometimes|date',
+            'due_date' => 'nullable|date|after_or_equal:issue_date',
+            'vat_rate' => 'nullable|numeric|min:0',  
+            'subtotal' => 'required|numeric',
+            'tax_amount' => 'nullable|numeric',
+            'discount_amount' => 'nullable|numeric', 
+            'total_amount' => 'required|numeric',
+            'currency' => 'nullable|string|size:3',
+            'account_code_id' => 'required|exists:account_codes,id'
+        ]);
+
+        try {
+            $invoice->update($validated);
+            return new InvoiceResource($invoice);
+        } catch (\Exception $e) {
             return response()->json([
                 'message' => 'Failed to update invoice',
                 'error' => $e->getMessage()
-            ], Response::HTTP_INTERNAL_SERVER_ERROR);
-        }
-    }
+            ], 500);
+        }
+    }
+
 
     public function destroy(Invoice $invoice): JsonResponse
     {
